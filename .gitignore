<<<<<<< HEAD
node_modules/
dist/
*.log
*.tmp
mgtools.user.js.backup
consolelogs.txt consolelogs2.txt
*.backup
consolelogs*.txt
*.png
*.jpg
*.jpeg
*.gif
*.webp
mgdebug*
debug*
.ops/
=======
# Ignore everything by default
*

# Essential project files
!.gitignore
!CHANGELOG.md
!README.md
!MGTools.user.js

# Package management (critical for dependency consistency)
!package.json
!package-lock.json

# Development tooling configuration
!eslint.config.mjs
!.eslintrc.json
!.prettierrc
!.prettierignore

# Development documentation
!DEVELOPMENT_TOOLING.md

# Explicitly ignore these directories (even if we allow files above)
node_modules/
dist/
.claude/
>>>>>>> 4ecf5a4e
<|MERGE_RESOLUTION|>--- conflicted
+++ resolved
@@ -1,45 +1,27 @@
-<<<<<<< HEAD
+# Build output and dependencies
 node_modules/
 dist/
 *.log
 *.tmp
-mgtools.user.js.backup
-consolelogs.txt consolelogs2.txt
+
+# Backups
+mg tools.user.js.backup
+consolelogs.txt
+consolelogs2.txt
 *.backup
 consolelogs*.txt
+
+# Media files
 *.png
 *.jpg
 *.jpeg
 *.gif
 *.webp
+
+# Debug files
 mgdebug*
 debug*
+
+# Internal directories
 .ops/
-=======
-# Ignore everything by default
-*
-
-# Essential project files
-!.gitignore
-!CHANGELOG.md
-!README.md
-!MGTools.user.js
-
-# Package management (critical for dependency consistency)
-!package.json
-!package-lock.json
-
-# Development tooling configuration
-!eslint.config.mjs
-!.eslintrc.json
-!.prettierrc
-!.prettierignore
-
-# Development documentation
-!DEVELOPMENT_TOOLING.md
-
-# Explicitly ignore these directories (even if we allow files above)
-node_modules/
-dist/
-.claude/
->>>>>>> 4ecf5a4e
+.claude/